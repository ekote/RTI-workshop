---
published: true # Optional. Set to true to publish the workshop (default: false)
type: workshop # Required.
title: Building Fabric Real-Time Intelligence solution in a day # Required. Full title of the workshop
short_title: FabConEU 2024 Build A Fabric Real-Time Intelligence Solution in One Day # Optional. Short title displayed in the header
description: In this technical workshop, you will build a complete analytics platform with streaming data using Microsoft Fabric Real-Time Intelligence components and other features of Microsoft Fabric. This is a proctor led worksop in which each section is accompanied by a technical overview of Fabric RTI components. # Required.
level: intermediate # Required. Can be 'beginner', 'intermediate' or 'advanced'
authors: # Required. You can add as many authors as needed
  - Microsoft Fabric Real-Time Intelligence
contacts: # Required. Must match the number of authors
  - https://aka.ms/fabricblog
duration_minutes: 360 # Required. Estimated duration in minutes
audience: students, pro devs, analysts # Optional. Audience of the workshop (students, pro devs, etc.)
tags: fabric, kql, realtime, intelligence, event, stream, sql, data, analytics, kusto, medallion, dashboard, reflex, activator # Required. Tags for filtering and searching
---

# Introduction

Suppose you own an e-commerce website selling bike accessories. You have millions of visitors a month, you want to analyze the website traffic, consumer patterns and predict sales.

This workshop will walk you through the process of building an end-to-end [Real-Time Intelligence](https://blog.fabric.microsoft.com/en-us/blog/introducing-real-time-intelligence-in-microsoft-fabric) Solution in MS Fabric, using the medallion architecture, for your e-commerce website.

You will learn how to:

- Build a web traffic analytics solution using Fabric Real-Time Intelligence based on clickstream data.
- Use Fabric shortcuts to query data without move or copy (with AdventureWorksLT sample data).
- Stream events into Fabric Eventhouse via Eventstream.
- Create real-time data transformations in Fabric Eventhouse through the power of Kusto Query Language (KQL).
- Leverage OneLake availability to access data via Lakehouse. 
- Create real-time visualizations using Real-Time Dashboards.
- Build Data Activator Reflex actions and alerts on the streaming data.

See what real customers like [McLaren](https://www.linkedin.com/posts/shahdevang_if-you-missed-flavien-daussys-story-at-build-activity-7199013652681633792-3hdp), [Dener Motorsports](https://customers.microsoft.com/en-us/story/1751743814947802722-dener-motorsport-producose-ltd-azure-service-fabric-other-en-brazil), [Elcome](https://customers.microsoft.com/en-us/story/1770346240728000716-elcome-microsoft-copilot-consumer-goods-en-united-arab-emirates), [Seair Exim Solutions](https://customers.microsoft.com/en-us/story/1751967961979695913-seair-power-bi-professional-services-en-india) & [One NZ](https://customers.microsoft.com/en-us/story/1736247733970863057-onenz-powerbi-telecommunications-en-new-zealand) are saying.

All the **code** in this tutorial can be found here:  
[Build Fabric Real-Time Intelligence solution in a day](https://github.com/microsoft/FabConRTITutorial/)

## Modalities

- Total workshop duration is 5-6 hours.
- Each section is accompanied with technical explanation of the Fabric Real-Time Intelligence component being used in the tutorial.
- Without the accompanied explanation, the tutorial can be completed in 1-2 hours.


## Original Creators

This workshop/tutorial was originally written by the following authors and is available at [Fabric-RTI-Workshop](https://aka.ms/fabricrtiworkshop)

- [Denise Schlesinger](https://github.com/denisa-ms), Microsoft, Principal CSA
- [Hiram Fleitas](https://aka.ms/hiram), Microsoft, Senior CSA
- Guy Yehudy, Microsoft, Principal PM

## Authors

- [Brian Bønk Rueløkke](https://www.linkedin.com/in/brianbonk/), Data Platform MVP
- [Devang Shah](https://www.linkedin.com/in/shahdevang/), Principal Program Manager, Microsoft
- [Frank Geisler](https://www.linkedin.com/in/frank-geisler/), Data Platform MVP
- [Johan Ludvig Brattås](https://www.linkedin.com/in/johanludvig/), Data Platform MVP
- [Matt Gordon](https://www.linkedin.com/in/sqlatspeed/), Data Platform MVP

## Contributing

- If you'd like to contribute to this lab, report a bug or issue, please feel free to submit a Pull-Request to the [GitHub repo](https://github.com/microsoft/FabConRTITutorial/) for us to review or [submit Issues](https://github.com/microsoft/FabConRTITutorial/issues) you encounter.

---

## Fabric Real-Time Intelligence

Let's cover the key-features of Real-Time Intelligence and how we plan to use them for our architecture.

### Eventstreams

- Eventstreams allow us to bring real-time events (including Kafka endpoints) into Fabric, transform them, and then route them to various destinations without writing any code (no-code).

- In this solution, Clicks and Impressions events are ingested from an Eventstream into the respective 'BronzeClicks' and 'BronzeImpressions' tables.

- Enhanced capabilities allows us to source data into Eventstreams from Azure Event Hubs, IoT Hubs, Azure SQL Database (CDC), PostgreSQL Database (CDC), MySQL Database (CDC), Azure Cosmos Database (CDC), Google Cloud Pub/Sub, Amazon Kinesis Data Streams, Confluent Cloud Kafka, Azure Blog Storage events, Fabric Workspace Item events, Sample data or Custom endpoint (Custom App).

- Feature [documentation](https://learn.microsoft.com/fabric/real-time-analytics/event-streams/overview).

### Shortcuts

- Shortcuts enable the creation of a live connections between OneLake and data sources, whether internal or external to Azure. This allows us to retrieve data from these locations as if they were seamlessly integrated into Microsoft Fabric.

- A shortcut is a schema entity that references data stored external to a KQL database in your cluster. In Lakehouse(s), Eventhouse(s), or KQL Databases it's possible to create shortcuts referencing internal locations within Microsoft Fabric, ADLS Gen2, Spark Notebooks, AWS S3 storage accounts, or Microsoft Dataverse.

- By enabling us to reference different storage locations, OneLake's Shortcuts provides a unified source of truth for all our data, within the Microsoft Fabric environment and ensures clarity regarding the origin of our data.

- In this solution, the `Product` and `ProductCategory` delta tables in OneLake are defined as external tables using shortcuts. Meaning the data is not copied but served from the OneLake itself. Shortcuts allow data to remain stored in outside of Fabric, yet presented via Fabric as a central location.

- Feature [documentation](https://learn.microsoft.com/fabric/real-time-analytics/onelake-shortcuts?tabs=onelake-shortcut).

### Eventhouse

- An Eventhouse can host multiple KQL Databases for easier management. It will store events data from the Eventstream, leverage shortcuts and automate transformations in real-time. Eventhouses are **specifically tailored** to time-based, streaming or batch events with structured, semi-structured, and unstructured data.

- An Eventhouse is the best place to store streaming data in Fabric. It provides a highly scalable analytics system with built-in Machine Learning capabilities for discrete analytics over highly-granular data. It's useful for any scenario that includes event-based data, for example, telemetry and log data, time series and IoT data, security and compliance logs, or financial records.

- Eventhouse's support Kusto Query Language (KQL) queries, T-SQL queries and Python. The data is automatically made available in delta-parquet format and can be easily accessed from Notebooks for more advanced transformations.

- Feature [documentation](https://learn.microsoft.com/fabric/real-time-intelligence/eventhouse).

### KQL Update policies

- This feature is also known as a mini-ETL. Update policies are automation mechanisms, triggered when new data is written to a table. They eliminate the need for external orchestration by automatically running a query to transform the ingested data and save the result to a destination table.

- Multiple update policies can be defined on a single table, allowing for different transformations and saving data to multiple tables simultaneously. **Target** tables can have a different schema, retention policy, and other policies than the **Source** table.

- In this solution, the data in derived silver layer tables (targets) of our medallion architecture is inserted upon ingestion into bronze tables (sources). Using Kusto's update policy feature, this appends transformed rows in real-time into the target table, as data is landing in a source table. This can also be set to run in as a transaction, meaning if the data from bronze fails to be transformed to silver, it will not be loaded to bronze either. By default, this is set to off allowing maximum throughput.

- Feature [documentation](https://learn.microsoft.com/azure/data-explorer/kusto/management/update-policy).

### KQL Materialized Views

- Materialized views expose an aggregation query over a source table, or over another materialized view. We will use materialized views to create the Gold Layer in our medallion architecture. Most common materialized views provide the current reading of a metric or statistics of metrics over time. They can also be backfilled with historical data; however, by default they are automatically populated by newly ingested data.

- Feature [documentation](https://learn.microsoft.com/azure/data-explorer/kusto/management/materialized-views/materialized-view-overview).

### One Logical Copy

- This feature creates a one logical copy of KQL Database data by turning on OneLake availability. Turning on OneLake availability for your KQL tables, database or Eventhouse means that you can query the data in your KQL database in Delta Lake format via other Fabric engines such as Direct Lake mode in Power BI, Warehouse, Lakehouse, Notebooks, and more. When activated, it will copy via mirroring the KQL data to your Fabric Datalake in delta-parquet format. Allowing you to shortcut tables from your KQL Database via OneLake to your Fabric Lakehouse, Data Warehouse, and also query the data in delta-parquet format using Spark Notebooks or the SQL-endpoint of the Lakehouse.

- Feature [documentation](https://learn.microsoft.com/fabric/real-time-analytics/one-logical-copy).

### KQL Dynamic fields

- Dynamic fields are a powerful feature of KQL database's that support evolving schema changes and object polymorphism, allowing the storage/querying of different event types that have a common denominator of base fields.

- Feature [documentation](https://learn.microsoft.com/azure/data-explorer/kusto/query/scalar-data-types/dynamic).

### Kusto Query Language (KQL)

- KQL is also known as the language of the cloud. It's available in many other services such as Microsoft Sentinel, Azure Monitor, Azure Resource Graph and Microsoft Defender. The code-name **Kusto** engine was invented by 4 engineers from the Power BI team over 10 years ago and has been implemented across all Microsoft services including Github Copilot, LinkedIn, Azure, Office 365, and XBOX.

- KQL queries are easy to write, read and edit. The language is most commonly used to analyze logs, sign-on events, application traces, diagnostics, signals, metrics and much more. Supports multi-statement queries, relational operators such as filters (where clauses), union, joins aggregations to produce a tabular output. It allows the ability to simply pipe (|) additional commands for ad-hoc analytics without needing to re-write entire queries. It has similarities to PowerShell, Excel functions, LINQ, function SQL, and OS Shell (Bash). It supports DML statements, DDL statements (referred to as Control Commands), built-in machine learning operators for forecasting & anomaly detection, plus more... including in-line Python & R-Lang.

- In this solution, KQL commands will be automatically created and executed by eventstream to ingest data when configuring the Eventhouse KQL Database destination in the Eventstream. These commands will create the respective 'bronze' tables. Secondly, the control commands will be issued in a database script that automate creation of additional schema items such as Tables, Shortcuts, Functions, Policies and Materialized-Views.
- Feature [documentation](https://learn.microsoft.com/azure/data-explorer/kusto/query/).

### Real-Time Dashboards

![Real-Time Dashboards](assets/RTAMenu.png)

- While similar to Power BI's dashboard functionality, Real-time Dashboards have a different use case. Real-time Dashboards are commonly used for operational decision making, rather than the business intelligence use cases Power BI targets. Power BI supports more advanced visualizations and provides a rich data-story capabilities. Real-time Dashboards refresh very fast and allow with ease to toggle between visuals, and analysts to pro-developer can explore/edit queries without needing to download a desktop tool. This makes the experience simpler for analysts to understand and visualize large volumes of highly-granular data.

- In this solution, the Real-time dashboard will contain a collection of visual tiles _Click Through Rate_ stat KPIs, _Impressions_ area chart, _Clicks_ area chart, _Impressions by Location_ map for geo-spatial analytics and _Average Page Load Time_ in a line chart. This feature supports filter parameters, additional pages, markdown tiles, including Plotly, multiple KQL datasources, base queries, embedding.

- Real-time Dashboard's also support sharing while retaining permission controls, setting of alerts via Data Activator, and automatic refresh with a minimum frequency of 30 seconds.

- Feature [documentation](https://learn.microsoft.com/fabric/real-time-intelligence/dashboard-real-time-create).

### Data Activator

- Data Activator (code-name Reflex) is a no-code experience in Microsoft Fabric for automatically taking actions when patterns or conditions are detected in changing data. It monitors data in Power BI reports, Eventstreams items and Real-time Dashboards, for when the data hits certain thresholds or matches other patterns. It then triggers the appropriate action, such as alerting users or kicking off Power Automate workflows.

- Some common use cases are:

  - Run Ads when same-store sales decline.
  - Alert store managers to move food from failing freezers before it spoils.
  - Retain customers who had a bad experience by tracking their journey through apps, websites etc.
  - Help logistics companies find lost shipments proactively by starting an investigation when package status isn't updated for a certain length of time.
  - Alert account teams when customers fall behind with conditional thresholds.
  - Track data pipeline quality, to either re-run jobs, alert for detected failures or anomalies.

- In this solution, we will set an alert in our Real-time Dashboard to **Message me in Teams** functionality.

- Feature [documentation](https://learn.microsoft.com/fabric/data-activator/data-activator-introduction).

### Copilot

- Copilot for Real-Time Intelligence is an advanced AI tool designed to help you explore your data and extract valuable insights. You can input questions about your data, which are then automatically translated into Kusto Query Language (KQL) queries. Copilot streamlines the process of analyzing data for both experienced KQL users and citizen data scientists.

- Feature [documentation](https://learn.microsoft.com/fabric/get-started/copilot-real-time-intelligence).

  ![Copilot](assets/Copilot.png "Fabric Copilot in KQL Queryset")

---

## The e-commerce store

The e-commerce store database entities are:

- **Product:** the product catalogue.
- **ProductCategory:** the product categories.
- **events:** a click or impression event.

  - An **impression event** is logged when a product appears in the search results.

    ![Impressions](assets/store1.png)

  - A **click event** is logged when the product is clicked and the customer has viewed the details.

    ![Clicks](assets/store2.png)

    Photo by [Himiway Bikes](https://unsplash.com/@himiwaybikes?utm_content=creditCopyText&utm_medium=referral&utm_source=unsplash) on [Unsplash](https://unsplash.com/photos/black-and-gray-motorcycle-parked-beside-brown-wall-Gj5PXw1kM6U?utm_content=creditCopyText&utm_medium=referral&utm_source=unsplash).  
    Photo by [HEAD Accessories](https://unsplash.com/@headaccessories?utm_content=creditCopyText&utm_medium=referral&utm_source=unsplash) on [Unsplash](https://unsplash.com/photos/silver-and-orange-head-lamp-9uISZprJdXU?utm_content=creditCopyText&utm_medium=referral&utm_source=unsplash).  
    Photo by [Jan Kopřiva](https://unsplash.com/@jxk?utm_content=creditCopyText&utm_medium=referral&utm_source=unsplash) on [Unsplash](https://unsplash.com/photos/a-close-up-of-a-helmet-with-sunglasses-on-it-CT6AScSsQQM?utm_content=creditCopyText&utm_medium=referral&utm_source=unsplash).

---

## Architecture

### Components of Fabric's Real-Time Intelligence

![RTIComponents](assets/RTIComponents.png "Components of Fabric's Real-Time Intelligence")

Real-Time Intelligence allows organizations to ingest, process, analyze and, questions over your data using natural language, transform and automatically act on data. All with a central hub (Real-Time Hub) to easily access and visualize all internal and external, first- and third-party streaming data.

Using Real-Time Intelligence enables faster, more accurate decision-making and accelerated time to insight.

## Lab Architecture

![Architectural Diagram](assets/architecture.png "Architecture Diagram")

Now with Data Activator (Reflex), we can also set alerts on Real-time Dashboards to send a message in Teams with conditional thresholds or even more advanced actions.

---

## Data schema

### Data flow

![MRD](assets/mrd.png)

### Tables

| Table                 | Origin           | Description                                                                                                                                                                                                                                 |
| --------------------- | ---------------- | ------------------------------------------------------------------------------------------------------------------------------------------------------------------------------------------------------------------------------------------- |
| **BronzeClicks**      | Eventhouse table | Streaming events representing the product being seen or clicked by the customer. Will be streamed into Fabric Eventhouse from an eventstream. We'll use a Fabric Notebook to simulate and push synthetic data (fake data) into an endpoint. |
| **BronzeImpressions** | Eventhouse table | Streaming events representing the product being seen or clicked by the customer. Will be streamed into Fabric Eventhouse from an eventstream. We'll use a Fabric Notebook to simulate and push synthetic data (fake data) into an endpoint. |
| **SilverClicks**      | EventHouse table | Table created based on an update policy with **transformed data**.                                                                                                                                                                          |
| **SilverImpressions** | EventHouse table | Table created based on an update policy with **transformed data**.                                                                                                                                                                          |

### External Tables

| Table               | Origin                              | Description                                  |
| ------------------- | ----------------------------------- | -------------------------------------------- |
| **Product**         | **Shortcut** to OneLake delta table | Products, including descriptions and prices. |
| **ProductCategory** | **Shortcut** to OneLake delta table | Product category.                            |

### Transformation Functions

| Function                  | Description                                                                 |
| ------------------------- | --------------------------------------------------------------------------- |
| **expandClickpath**       | Expands JSON array of dictonaries to transform into strongly typed columns. |
| **expandRelatedProducts** | Expands JSON array of dictonaries to transform into strongly typed columns  |

### Functions as Views

| View                               | Origin                   | Description                                                                 |
| ---------------------------------- | ------------------------ | --------------------------------------------------------------------------- |
| **SocialMediaCampaignClickstream** | Eventhouse gold function | Function showing clickstream originating due to social media campaigns      |
| **SearchMediaCampaignClickstream** | Eventhouse gold function | Function showing clickstream originating due to campaigns on search engines |
| **EmailCampaignClickstream**       | Eventhouse gold function | Function showing clickstream originating due to email campaigns             |

---

## Pre-requisites

- Recommended material to review (at least one) prior to this lab, however it's not required:
  - [Write your first query with Kusto](https://aka.ms/learn.kql)
  - [Implement a Real-Time Intelligence Solution Tutorial](https://learn.microsoft.com/fabric/real-time-intelligence/tutorial-introduction)
  - To complete the lab you **must** have access to a [Microsoft Fabric](https://www.microsoft.com/microsoft-fabric/getting-started) workspace with at least Contributor permissions.

### Fabric tenant and capacity for FabConEU 2024 tutorial

<div class="important" data-title="Note">

> For the purpose of this tutorial, speakers/proctors will provide a tenant with capacity for you to build your solution.

</div>

### Trial Tenant for the Lab

If you need a new Trial Tenant to complete the lab, suggest to register a new Outlook.com email and follow these steps:

1. [Provision Fabric Trial Tenant](https://github.com/microsoft/FabricRTIWorkshop/tree/main/trialtenant) - see document and powershell script to setup a lab admin.
   - 25 workspaces with access to 25 logins will be created automatically (one workspace per user).
   - Participants should create items in the workspace designated to their own login.
   - If more than 25 accounts are necessary, additional Trial Tenants can be provisioned by repeating this process again. Also, participants can share the lab credentials and use folders in their workspaces.
2. [Office 365 E5 Trial](https://blog.fabric.microsoft.com/blog/accessing-microsoft-fabric-for-developers-startups-and-enterprises). ⚠️ Make sure to disable recurring billing, otherwise your credit card will be charged for Office E5.
3. The "LabAdmin" credential should be used by the lab proctor.
4. The "LabAdmin" can have the pre-built lab items for Lab Users 01-24 to reference as a cheat-sheet. To do so, grant Users 01-24 viewer permission to the "LabAdmin" workspace.
   ![WorkspaceManageAccess](assets/WorkspaceManageAccess.png "Workspace Manage Access")

### Enable Real-Time Dashboards (preview)

1. While logged in as Tenant Admin or Capacity Admin to Fabric, click the gear icon on the top right of the page to open Admin Portal. Note, the "LabAdmin" account will have access to enable this for the Trial Tenant described above.
2. In the [Tenant Settings](https://app.fabric.microsoft.com/admin-portal/tenantSettings?experience=kusto), search for "dashboards", click the toggle to **Enabled**, click **Apply**.
   ![EnableRTDashboards](assets/EnableRTDashboards.png "Enable Real-Time Dashboards")



---

## Building the platform

### 1. Login to Lab Environment

<div class="info" data-title="Note">
  
> Do **not** use an InPrivate browser window. Recommend using a Personal browser window to successfully run this lab.
</div>

1. Open [app.fabric.microsoft.com](https://app.fabric.microsoft.com/) in your browser.

   ![FabricURL](assets/image_task01_step01.png "Fabric URL")

2. Login with provided credentials, if a trial fabric tenant was previously setup (reference Pre-reqs). You may also choose to run the lab in your own Fabric Tenant if you already have one.

3. Click **Real-Time Intelligence**.

   ![Fabric Home](assets/image_task01_step03.png "Real-Time Intelligence")

### 2. Fabric Workspace

1. Click **Workspaces** on the left menu and open the Fabric Workspace **designated** to your login by the Fabric Trial Tenant.
2. (Optional) If using your own Fabric Tenant, create a new workspace for this lab.

3. To create a new Workspace click on **Workspaces** in the left pane and then click on **+ New Workspace** in the popup window.

   ![alt text](assets/image_task02_step01.png)

4. Enter _RTI Tutorial_ as name for the new Workspace. Then extend **Advanced**

   ![alt text](assets/image_task02_step02.png)

<div class="info" data-title="Note">
  
> If the name that you would like to use for your workspace is still available this will be shown below the input box for **Name**. Workspace Names have to be unique in a Fabric tenant.
</div>

3. Check if the option **Trial** is checked. If so click on **Apply**.

   ![alt text](assets/image_task02_step03.png)

   After you clicked on **Apply** the workspace will be created. This can take up to a minute. The workspace will be opened automatically.

### 3. Create a new Eventhouse

1. To create an Eventhouse click on the button **+ New Item**.

   ![alt text](assets/image_task03_step01.png)

2. In the popup window **New item** select **Eventhouse**

   ![alt text](assets/image_task03_step02.png)

3. In the dialog **New Eventhouse** insert `WebEvents_EH` as name and click on **Create**

   ![alt text](assets/image_task03_step03.png)

   After the Eventhouse has been created it will be automatically opened.

<div class="info" data-title="Note">
  
> **The [Eventhouse](https://learn.microsoft.com/en-us/fabric/real-time-intelligence/eventhouse) is designed to handle real-time data streams efficiently, which lets organizations ingest, process, and analyze data in near real-time. Eventhouses are particularly useful for scenarios where **timely insights are crucial**. Eventhouses are **specifically tailored** to time-based, streaming events with multiple data formats. This data is automatically indexed and partitioned based on ingestion time.** 
</div>

### 4. Enable OneLake Availability

This feature is also called "one logical copy" and it automatically allows KQL Database tables to be accessed from a Lakehouse, Notebooks, etc in delta-parquet format via OneLake.

- When activated it will constantly copy the KQL data to your Fabric OneLake in delta format. It allows you to query KQL Database tables as delta tables using Spark or SQL endpoint on the Lakehouse. We recommend enabling this feature "before" we load the more data into our KQL Database. Also, consider this feature can be enabled/disabled per table if necessary. You can read more about this feature here: [Announcing Delta Lake support in Real-Time Intelligence KQL Database](https://support.fabric.microsoft.com/blog/announcing-delta-support-in-real-time-analytics-kql-db?ft=All).

![alt text](assets/fabrta70.png)

#### Here's how to set this up

1. When an Eventhouse is created, a KQL Database with the same name is created as well. To open the KQL Database click on the Database **WebEvents_EH** in the section **KQL Databases**.

   ![alt text](assets/image_task04_step01.png)

2. After selecting the KQL Database click on the switch **availibility** to activate the OneLake availibility as shown in the screenshot.

   ![alt text](assets/image_task04_step02.png)

<div class="info" data-title="Note">
  
> **Newly created tables will automatically inherit the "OneLake availability" setting from the Database level**
</div>

### 5. Create a new Eventstream

In this section we will be streaming events (impressions and clicks events) generated by a notebook. The events will be streamed into an eventstream and consumed by our Eventhouse KQL Database.

![alt text](assets/fabrta73.png)

1. Select your Workspace in the left pane. In our example it is **RTI Tutorial**. If you are doing the Lab at FabCon please select the workspace that has been provided to you. Then click on **+ New Item**. In the popout window scroll a little bit down and select **Eventstream**.

   ![alt text](assets/image_task05_step01.png)

2. Give the Eventstream the name `WebEventsStream_ES`. Make sure that the checkbox **Enhanced Capabilites** is selected and click on **Create**.

   ![alt text](assets/image_task05_step02.png)

3. On the Screen **Design a flow to ingest, transform, and route streaming events** click on **Use Custom Endpoint**. This will create an event hub connected to the Eventstream.

   ![alt text](assets/image_task05_step03.png)

4. Insert `WebEventsCustomSource` as the source name and the click on **Add**.

   ![alt text](assets/image_task05_step04.png)

5. Click on **Publish**.

   ![alt text](assets/image_task05_step05.png)

   Now the Eventstream will be published and the Event Hub will be created.

6. To get the information we need for the Notebook, the name of the event hub and a connection string click on the Eventstream source named **WebEventsCustomSource**. In the area below the diagram click on **Keys**. Then click on the copy icon besides the **Event hub name**. Now the event hub name is copied to the clipborad.

   ![alt text](assets/image_task05_step06.png)

<div class="info" data-title="Note">
  
>  **The easiest way to record the needed values is to just copy them to a notepad window for later reference.**
</div>

7. To copy the connection string you first have to click on the view icon. After the connection string is revealed click on the copy icon and copy the connection string to Notepad as well.

   ![alt text](assets/image_task05_step07.png)

<div class="info" data-title="Note">

> **It does not matter if you copy the primary or secondary connection string.**

</div>

<div class="important" data-title="Note">

> **To copy the connection string it must be visible.**

</div>

<div class="important" data-title="Note">

> **Eventstreams Custom-Endpoint/Custom-App sources also provide **Kafka** endpoints where data can be pushed to**

</div>

### 6. Import Data Generator Notebook

We use a python notebook to generate a stream of artificial click events. The notebook can be found in this GitHub repository [Generate_synthetic_web_events.ipynb](https://github.com/microsoft/FabConRTITutorial/blob/main/notebook/Generate_synthetic_web_events.ipynb).

1. Open the notebook in Github by clicking on this [link](https://github.com/microsoft/FabConRTITutorial/blob/main/notebook/Generate_synthetic_web_events.ipynb). In GitHub click on the **Download raw file** icon on the top right.

   ![alt text](assets/image_task06_step01.png)

   Save the notebook on your local hard drive. By default it will be stored in the folder **Downloads**.

   Now we have to import the notebook into our Fabric Workspace. To aceive this execute the following steps.

2. To import the notebook into your workspace you first have to return to the workspace. To do so click on the icon of your workspace on the left pane. In our example the workspace is named **RTI Tutorial**. If you do the Lab at FabCon Europe choose the workspace name that was provided to you. After changing to the workspace click on the menu **Import**, select **Notebook** and then the option **From this computer**.

   ![alt text](assets/image_task06_step02.png)

3. In the pane **Import status** on the right side select **Upload**

   ![alt text](assets/image_task06_step03.png)

4. Browse to the folder on your local computer where you saved the notebook and select the notebook and click on the button **Open**.

   ![alt text](assets/image_task06_step04.png)

   After the notebook has been uploaded Fabric will display a message that the notebook has been imported successfully.

   ![alt text](assets/image_task06_step04b.png)

### 7. Run the notebook

Now we have to run the notebook to create the stream of artificial click events for our lab. In order for the Notebook to send the events to the correct Event Hub we have to insert the information we have saved in [Task 5 - Create Event Stream](#5-create-a-new-eventstream).To run the notebook and create our datastream please proceed with the following steps.

<div class="warning" data-title="Note">

> **DO NOT use an InPrivate browser window. Recommend using a Personal browser window for the Notebook session to connect & run successfully.**

</div>

1. Click on the Notebook **Generate_synthetic_web_events** in your Fabric Workspace to open it.

   ![alt text](assets/image_task07_step01.png)

2. Paste in the values your copied in [Task 5 - Create Event Stream](#5-create-a-new-eventstream) as values for `eventHubNameevents` and `eventHubConnString` into the notebook.

   ![alt text](assets/image_task07_step02.png)

3. Click **Run all** at the top left to start generating streaming events.

   ![alt text](assets/image_task07_step03.png)

   <div class="info" data-title="Note">

   > **It can happen that the notebook will throw some errors in cell 1. These errors are caused by libaries that already have been installed in the environment. You can safely ignore these errors. The notebook will execute successfully regardless of these errors.**

   </div>

   ![alt text](assets/image_task07_errors.png) |

   Wait a few minutes for the first code cell to finish and it will proceed to next code cells automatically.

4. Scroll down to the last code cell and it should begin to print the generated synthetic events in JSON format. If you see an output similar to the following screenshot everything is set up and the notebooks streams artificial click data to the event hub.

   ![alt text](assets/image_task07_step04.png)

### 8. Define Eventstream topology

Next we have to create the Eventstream topology that will insert the streamed data into our KQL Database. To aceive this please follow the following steps.

1. Open your Eventstream in your Fabric Workspace. To do so click on the icon of your workspace on the left pane. In our example the workspace is named **RTI Tutorial**. If you do the Lab at FabCon Europe choose the workspace name that was provided to you. After changing to the workspace click on the Eventstream **WebEventStream_ES**.

   ![alt text](assets/image_task08_step01.png)

2. Click on **Edit** in the top toolbar.

   ![alt text](assets/image_task08_step02.png)

3. Click on the node **Transform events or add Destination** and select **Filter** from the menu.

   ![alt text](assets/image_task08_step03.png)

   <div class="info" data-title="Note">

   > **Pay attention to the table you can see at the bottom of the screen. Here you can see events that are streamed by notebook to the event already.**

   </div>

4. Click on the pencil icon in the node **Filter1** to enter edit mode.

   ![alt text](assets/image_task08_step04.png)

5. Provide the following values in the pane **Filter** on the left side. Then click on **Save**.

   | Field                           | Value               |
   | :------------------------------ | :------------------ |
   | **Operation name**              | `ClickEventsFilter` |
   | **Select a field to filter on** | **eventType**       |
   | **Keep events when the value**  | **equals**          |
   | **value**                       | `CLICK`             |

   ![alt text](assets/image_task08_step05.png)

   <div class="important" data-title="Note">

   > **Note: `CLICK` is in ALL CAPS.**

   </div>

   <div class="important" data-title="Note">

   > **It is normal that the node **ClickEventsFilter** is shown with an error. The error indicates that there is no target for the datastream coming out of the filter. We will fix this in the next step.**

   </div>

6. Click on **+** icon next to the **ClickEventsFilter** node. and choose **Stream** from the context menu.

   ![alt text](assets/image_task08_step06.png)

7. Coose **Stream** from the context menu.

   ![alt text](assets/image_task08_step07.png)

8. Click on the pencil in node **Stream1** to go to edit mode. Enter `ClickEventsStream` as name of the Eventstream in the field **Stream name**. Ensure that the **Input data format** is **Json**. Click on the Button **Save**.

   ![alt text](assets/image_task08_step08.png)

9. Click on **+** icon next to the node **ClickEventsStream**.

   ![alt text](assets/image_task08_step09.png)

10. Select the option **Eventhouse** in the context menu.

    ![alt text](assets/image_task08_step10.png)

11. Click the pencil in node **Eventhouse1** to enter edit mode. Provide the following values in the pane **Eventhouse**.

    | Field                                 | Value                                                                                                                        |
    | :------------------------------------ | :--------------------------------------------------------------------------------------------------------------------------- |
    | **Event processing before ingestion** | Ensure that this option is selected.                                                                                         |
    | **Destionation name**                 | `ClickEventStore`                                                                                                            |
    | **Workspace**                         | Select **RTI Tutorial**. If you attend the Precon at FabConEurope please select the Workspace Name that was provided to you. |
    | **Eventhouse**                        | Select the Eventhouse **WebEvents_EH**                                                                                       |
    | **KQL Database**                      | Select the KQL Database **WebEvents_EH**                                                                                     |
    | **Destination table**                 | Click on **Create new** and enter `BronzeClicks` as name for the new table and click on **Done**.                            |
    | **Input data format**                 | Ensure that the option **Json** is selected.                                                                                 |

    ![alt text](assets/image_task08_step11.png)

    Click the button **Save** after you entered all the values.

12. Click on **+** sign next to the node **WebEventsStream_ES**.

    ![alt text](assets/image_task08_step12.png)

13. Choose the option **Filter** from the context menu.

    ![alt text](assets/image_task08_step13.png)

14. Delete the connection between the new filter node **Filter1** and the node **ClickEventsFilter** by clicking on the trashcan icon.

    ![alt text](assets/image_task08_step14.png)

15. Connect the output of the node **WebEventsStream_ES** to the input of the node **ClickEventsFilter**.

    ![alt text](assets/image_task08_step15.gif)

16. Click on the pencil icon of the new node **Filter1** to enter edit mode. Provide the following values in the pane **Filter** on the left side. Then click on **Save**.

    | Field                           | Value                    |
    | :------------------------------ | :----------------------- |
    | **Operation name**              | `ImpressionEventsFilter` |
    | **Select a field to filter on** | **eventType**            |
    | **Keep events when the value**  | **equals**               |
    | **value**                       | `IMPRESSION`             |

    ![alt text](assets/image_task08_step16.png)

    <div class="important" data-title="Note">

    > **Note: `IMPRESSION` is in ALL CAPS.**

    </div>

    <div class="important" data-title="Note">

    > **It is normal that the node **ImpressionEventsFilter** is shown with an error. The error indicates that there is no target for the datastream coming out of the filter. We will fix this in the next step.**

    </div>

17. Click on **+** sign next to the **ImpressionEventsFilter** node and choose **Stream** from the context menu.

    ![alt text](assets/image_task08_step17.png)

18. Click on the pencil icon in the node **Stream1** to enter edit mode. Enter `ImpressionsEventsStream` as name of the Eventstream in the field **Stream name**. Ensure that the **Input data format** is **Json**. Click on the Button **Save**.

    ![alt text](assets/image_task08_step18.png)

19. Click on **+** icon next to the node **ImpressionEventsStream** and select **Eventhouse** from the context menu.

    ![alt text](assets/image_task08_step19.png)

20. Click the pencil in node **Eventhouse1** to enter edit mode. Provide the following values in the pane **Eventhouse**.

    | Field                                 | Value                                                                                                                        |
    | :------------------------------------ | :--------------------------------------------------------------------------------------------------------------------------- |
    | **Event processing before ingestion** | Ensure that this option is selected.                                                                                         |
    | **Destionation name**                 | `ImpressionEventStore`                                                                                                       |
    | **Workspace**                         | Select **RTI Tutorial**. If you attend the Precon at FabConEurope please select the Workspace Name that was provided to you. |
    | **Eventhouse**                        | Select the Eventhouse **WebEvents_EH**                                                                                       |
    | **KQL Database**                      | Select the KQL Database **WebEvents_EH**                                                                                     |
    | **Destination table**                 | Click on **Create new** and enter `BronzeImpressions` as name for the new table and click on **Done**.                       |
    | **Input data format**                 | Ensure that the option **Json** is selected.                                                                                 |

    ![alt text](assets/image_task08_step20.png)

21. Click on the button **Publish** that is located in the toolbar at the top of the screen.

    ![alt text](assets/image_task08_step21.png)

    After a few minutes, you should see the nodes **ClickEventStore** and **ImpressionEventStore** change to mode **Streaming**.

    ![alt text](assets/image_task08_step21b.png)

    In the end your Eventstream toplogy should look like the image below.

    ![alt text](assets/image_task08_step21c.png)

### 9. Setting up the Lakehouse

In this task we will set up the Lakehouse that will contain additional information for our usecase and in which we will also make the data from the KQL Database accessible through the lakehouse.

1. Go to the folder [**ref_data**](https://github.com/microsoft/FabConRTITutorial/tree/main/ref_data) in the Github repo and download the **products.csv** and **productcategory.csv** files on your computer.

   ![alt text](assets/image_task09_step01.png)

2. To create a Lakehouse we first have to return to the workspace where all other objects are in. To do so click on the icon **RTI Tutorial** in the left toolbar. If you are attending the FabCon Europe Precon this is the workspace that was provided to you.

   ![alt text](assets/image_task09_step02.png)

3. Click on the button **+ New Item** in the toolbar and in the popin window click on the tile **Lakehouse**.

   ![alt text](assets/image_task09_step03.png)

4. In the dialog **New lakehouse** enter `WebSalesData_LH` as name for the new lakehouse. Ensure that the checkbox **Lakehouse schemas (Public Preview)** is not checked. Then click on the button **Create**

   ![alt text](assets/image_task09_step04.png)

### 10. Uploading reference data files and creating delta tables in the lakehouse

After our lakehouse has been created the overview page of the lakehouse will be displayed. Next task we have to accomplish is to load static data into our new lakehouse. To do so please execute the following steps.

1. Click on the button **Get data** in the toolbar and select **Upload Files** from the dropdown menu.

   ![alt text](assets/image_task10_step01.png)

2. To upload the two files click on the folder symbol under **Files/**. Select the two files **products.csv** and **productcategory.csv**. Then click on the button **Open**.

   ![alt text](assets/image_task10_step02.png)

   <div class="info" data-title="Note">

   > **To select the two files at once you can just hold the key **CTRL** while you click the two files.**

   </div>

3. In the popin window **Upload files** click on the button **Upload**. Now the files will be uploaded.

   ![alt text](assets/image_task10_step03.png)

4. To check that the files have been uploaded successfully, click on the folder **Files** in the pane **Explorer**. You should see the files in the list **Files** in the right part of the window.

   ![alt text](assets/image_task10_step04.png)

5. Next we have to create delta tables in our Lakehouse from the files we uploaded. To do this access the context menu by clicking on the three dots (**...**). Select **Load to tables** from the context menu.

   ![alt text](assets/image_task10_step05.png)

   In the submenu click on **New table**

   ![alt text](assets/image_task10_step05b.png)

6. Retain all default values and click on the button **Load**.

   ![alt text](assets/image_task10_step06.png)

   <div class="info" data-title="Note">

   > **This steps have to be executed for the file productcategory.csv as well as for the file product.csv.**

   </div>

7. Ensure that both files **products.csv** and **productcategory.csv** are available as delta tables in your lakehouse. Your lakehouse should look like this:

   ![alt text](assets/image_task10_step07.png)

### 11. Accessing Eventhouse data from the lakehouse

In this task we will make the Eventhouse tables form the KQL Database available in our Lakehouse. This will be accomplished by creating _shortcuts_.

1. Click on the button **Get data** in the menu bar at the top. Choose **New shortcut** from the dropdown menu.

   ![alt text](assets/image_task11_step01.png)

   <div class="important" data-title="Note">

   > **If your Lakehouse is using Schemas you will see the schema **dbo** under the folder **Tables**. right-click the schema **dbo** and select the option **New table shortcut\*\* from the context menu.

   </div>

2. Select Microsoft OneLake.

   ![alt text](assets/image_task11_step02.png)

3. Select the KQL Database **WebEvents_EH** in the Window **Select a data source type** and click on the button **Next**.

   ![alt text](assets/image_task11_step03.png)

4. Expand the folder **Tables** under **WebEvents_EH** in the window **New shortcut** and check both tables **BronzeClicks** and **BronzeImpressions**. Click on **Next**.

   ![alt text](assets/image_task11_step04.png)

   <div class="info" data-title="Note">

   > **You may return to this step to create additional shortcuts, after running the [createAll.kql](../kql/createAll.kql) database script which will create additional tables. For now, you may proceed by selecting just the **BronzeClicks** and **BronzeImpressions** tables.**

   </div>

5. Click on the button **Create**.

   ![alt text](assets/image_task11_step05.png)

   Now you can see the shortcuts to the tables **BronzeClicks** and **BronzeImpressions** under the folder **Tables** in the lakehouse **WebSalesData_LH**.

   ![alt text](assets/image_task11_step05.png)

   <div class="info" data-title="Note">

   > **Note that the shortcuts have another icon than the regular delta tables.**

   </div>

### 12. Build the KQL DB schema

In this section we will create all the silver tables, functions and enable update policies and in our Eventhouse KQL Database. Two of the tables (`product` and `productCategory`) are shortcuts to the lakehouse and the data is **NOT** being copied into our KQL Database.

![alt text](assets/fabrta71.png)

1. Open the KQL Database **WebEvents_EH** in the Eventhouse of your Fabric Workspace. To do so click on the Icon of the Eventhouse in the left toolbar.

   ![alt text](assets/image_task12_step01.png)

2. Click on the button **+ New** in the top toolbar and choose **OneLake shortcut** from the drop down menu.

   ![alt text](assets/image_task12_step02.png)

   <div class="info" data-title="Note">

   > **By now data has already streamed into you KQL-Database. You can see this by looking at the dashborad that is provided on the overview page of the KQL-Database ![alt text](assets/image_task12_step02b.png)**

   </div>

3. Select **Microsoft OneLake**..

   ![alt text](assets/image_task12_step03.png)

4. Select the lakehouse **WebSalesData_LH** and click on the button **Next**.

   ![alt text](assets/image_task12_step04.png)

5. Expand the folder **Tables**, select the table **products** table and click on the button **Create**. This will create a shortcut to the table **products** in your Lakehouse without copying the data from the Lakehouse to Eventhouse.

   ![alt text](assets/image_task12_step05.png)

   <div class="important" data-title="Note">
<<<<<<< HEAD

   > **Repeat the steps above for the table **products** to create a shortcut for this table as well.**

=======
   
   > **Repeat the steps above for the table **productcategory** to create a shortcut for this table as well.**
>>>>>>> eb2bd89a
   </div>

6. Expand the folder **Shortcuts** in the tree of your Eventhouse **WebEvents_EH** to verify if the 2 shortcuts have been created correctly.

   ![alt text](assets/image_task12_step06.png)

7. Click on the button **Explore your Data** at the top of the screen.

   ![alt text](assets/image_task12_step07.png)

   The popin window **Explore your data** will be shown.

   ![alt text](assets/image_task12_step07b.png)

8. Open the file [createAll.kql](https://github.com/microsoft/FabConRTITutorial/blob/main/kql/createAll.kql) in GitHub and click copy icon at the top right to copy the entire file content. This will copy the file contents to the Windows Clipboard.

   ![alt text](assets/image_task12_step08.png)

9. Replace the text in the textbox **Explore your data** by the contents of the file [createAll.kql](../kql/createAll.kql). The easiest way to do this is to click in the textbox, press **CTRL**+**A** to select everything and then press **CTRL**+**V** to insert the contents from the clipboard. Then click on the Button **Run**

   ![alt text](assets/image_task12_step09.png)

   The status of the execution of the commands from the file [createAll.kql](../kql/createAll.kql) can be seen at the bottom of the pane. The result of each Command should be **Completed**.

   ![alt text](assets/image_task12_step09b.png)

10. Click on the button **Save as KQL queryset**.

    ![alt text](assets/image_task12_step010.png)

11. In the window **Save as KQL queryset** insert `createAll` as name of the Queryset and click the button **Create**.

    ![alt text](assets/image_task12_step011.png)

    <div class="info" data-title="Note">

    > **You can add additional tabs in the KQL Queryset to add new queries.**

    </div>

12. Expand all folders in the database pane on the left. All tables and functions that have been created by the script can be found here.

    ![alt text](assets/image_task12_step012.png)

    <div class="important" data-title="Note">

    > **While on the KQL Database details screen you may explore additional **Real-Time Intelligence Samples** by clicking the **drop-drop next to Get data** and selecting a desired sample. These samples give you the ability to learn more.**

     </div>

    ![alt text](assets/image_task12_step012b.png)

### 13. Real-Time Dashboard

In this section, we will build a real-time dashboard to visualize the streaming data and set it to refresh every 30 seconds. (Optionally) A pre-built version of the dashboard is available to download [here](<https://github.com/microsoft/FabricRTIWorkshop/blob/main/dashboards/RTA%20dashboard/dashboard-RTA Dashboard.json>), which can be imported and configured to your KQL Database data source.

- The Proctor Guide covers this process.
  ![Real-Time Dashboard](assets/RealTimeDashboard.png "Real-Time Dashboard")

1. Change to the workspace. To do so click on the icon of your workspace on the left pane. In our example the workspace is named **RTI Tutorial**. If you do the Lab at FabCon Europe choose the workspace name that was provided to you.

   ![alt text](assets/image_task13_step01.png)

2. To create a new realtime dashboard click on the button **+ New Item** and the select **Real-Time Dashboard**

   ![alt text](assets/image_task13_step02.png)

3. Enter the name `Web Events Dashboard` in the field **New Real-Time Dashboard**. Then click on **Create**.

   ![alt text](assets/image_task13_step03.png)

4. An empty dashboard will be displayed. To add a visualisation click on the button **+ Add tile**.

   ![alt text](assets/image_task13_step04.png)

5. Click on the Button **+ Data source**.

   ![alt text](assets/image_task13_step05.png)

6. In the Window **One Lake Data Hub** select the Eventhouse **WebEvents_EH**. Then click on **Connect**.

   ![alt text](assets/image_task13_step06.png)

7. As name keep the given name `WebEvents_EH`. Set the **Database** to **WebEvents_EH** and click on the button **Create**.

   ![alt text](assets/image_task13_step07.png)

Proceed to paste each query below, add a visual, and apply changes. (Optionally) All queries are available in this script file [dashboard-RTA.kql](https://github.com/microsoft/FabricRTIWorkshop/blob/main/dashboards/RTA%20dashboard/dashboard-RTA.kql).

    <div class="important" data-title="Note">

    > **We will demo the steps for the very first Visual. From there on you can follow the exact same steps for all other visuals on your own.**

     </div>

#### Clicks by hour

This visual will show the clicks by hour. It will use the following query.

```kusto
//Clicks by hour
SilverClicks
| where eventDate between (_startTime.._endTime)
| summarize date_count = count() by bin(eventDate, 1h)
| render timechart
| top 30 by date_count
```

1. Replace the content of the textbox by the code above. Click on the time range parameter at the top of the screen and set it to **Last 7 days**. This parameter is referenced by the query in the `where` clause by using fields `_startTime` and `_endTime`. Click on the button **Run**. The query will be executed and the results will be shown in the table at the bottom. To create a visualisation click on the button **+ Add Visual**. This will open a pane at the right side of the browser.

   ![alt text](assets/image_task13_step08.png)

2. Format the visual by entering `Click by hour` in the field **Title**. Select **Area chart** in the combobox **Visual type**. Then click on the button **Apply changes**.

   ![alt text](assets/image_task13_step09.png)

3. While editing the dashboard, click on the tab **Manage** on the top left then click on the button **Parameters**.

   ![alt text](assets/image_task13_step10.png)

4. To edit the parameter **Time range** click on the pencil icon. This will enter the edit mode for this parameter.

   ![alt text](assets/image_task13_step11.png)

5. Select **Last 7 Days** in the combo box **Default value**. Then click on **Done**.

   ![alt text](assets/image_task13_step12.png)

6. In the parameter pane click on the button **Close**.

   ![alt text](assets/image_task13_step13.png)

7. Click on the tab **Home** and then click on the button **New tile** again to proceed with the next visuals.

   ![alt text](assets/image_task13_step14.png)

#### Impressions by hour

- Visual type: **Area chart**.

```kusto
  //Impressions by hour
  SilverImpressions
  | where eventDate between (_startTime.._endTime)
  | summarize date_count = count() by bin(eventDate, 1h)
  | render timechart
  | top 30 by date_count
```

![alt text](assets/fabrta53.png)

#### Impressions by location

- Visual type: **Map**.

```kusto
//Impressions by location
SilverImpressions
| where eventDate  between (_startTime.._endTime)
| join external_table('products') on $left.productId == $right.ProductID
| project lon = toreal(geo_info_from_ip_address(ip_address).longitude), lat = toreal(geo_info_from_ip_address(ip_address).latitude), Name
| render scatterchart with (kind = map) //, xcolumn=lon, ycolumns=lat)
```

![alt text](assets/fabrta54.png)

#### Average Page Load time

- Visual type: **Timechart**.

```kusto
//Average Page Load time
SilverImpressions
| where eventDate   between (_startTime.._endTime)
//| summarize average_loadtime = avg(page_loading_seconds) by bin(eventDate, 1h)
| make-series average_loadtime = avg(page_loading_seconds) on eventDate from _startTime to _endTime+4h step 1h
| extend forecast = series_decompose_forecast(average_loadtime, 4)
| render timechart
```

![alt text](assets/AvgPageLoadTime.png)

#### Impressions, Clicks & CTR

1. Add a tile & paste the query below once. Note, this is a multi-statement query that uses multiple let statements & a query combined by semicolons.

   ```kusto
   //Clicks, Impressions, CTR
   let imp =  SilverImpressions
   | where eventDate  between (_startTime.._endTime)
   | extend dateOnly = substring(todatetime(eventDate).tostring(), 0, 10)
   | summarize imp_count = count() by dateOnly;
   let clck = SilverClicks
   | where eventDate  between (_startTime.._endTime)
   | extend dateOnly = substring(todatetime(eventDate).tostring(), 0, 10)
   | summarize clck_count = count() by dateOnly;
   imp
   | join clck on $left.dateOnly == $right.dateOnly
   | project selected_date = dateOnly , impressions = imp_count , clicks = clck_count, CTR = clck_count * 100 / imp_count
   ```

2. Enter `Impressions` in the field **Tile name**. Select **Stat** in the combobox **Visual type**. In combobox **Data Value column** select **impressions (long)**. Then click on the button **Apply changes**.

   ![alt text](assets/image_task13_step16.png)

3. Click the 3-dots (**...**) at the top right of the tile you just created and select **Duplicate** from the context menu to duplicate it two more times.

   ![alt text](assets/image_task13_step17.png)

4. Name the 2nd one `Clicks`, set the Data value column to **clicks (long)**, then click on the button **Apply changes**.

   ![alt text](assets/fabrta57.png)

5. Name the 3rd `Click Through Rate`, set the Data value column to **CTR**, then click on the button **Apply changes**.

   ![alt text](assets/fabrta58.png)

6. (Optional) On the **Visual formatting** pane, scroll down and adjust the **Conditional formatting** as desired by clicking **+ Add rule**.

#### Average Page Load Time Anomalies

- Visual type: **Time Series**

  ```kusto
  //Avg Page Load Time Anomalies
  SilverImpressions
  | where eventDate   between (_startTime.._endTime)
  | make-series average_loadtime = avg(page_loading_seconds) on eventDate from _startTime to _endTime+4h step 1h
  | extend anomalies = series_decompose_anomalies(average_loadtime)
  | render anomalychart
  ```

#### Strong Anomalies

- Visual type: **Table**

  ```kusto
  //Strong Anomalies
  SilverImpressions
  | where eventDate between (_startTime.._endTime)
  | make-series average_loadtime = avg(page_loading_seconds) on eventDate from _startTime to _endTime+4h step 1h
  | extend anomalies = series_decompose_anomalies(average_loadtime,2.5)
  | mv-expand eventDate, average_loadtime, anomalies
  | where anomalies <> 0
  | project-away anomalies
  ```

#### Logo (Markdown Text Tile)

```
//Logo (Markdown Text Tile)
![AdventureWorks](https://vikasrajput.github.io/resources/PBIRptDev/AdventureWorksLogo.jpg "AdventureWorks")
```

    <div class="info" data-title="Note">

    > **The title can be resized on the dashboard canvas directly, rather than writing code.**

     </div>

After you added all the visuals and moved them to thier appropiate places your dashboard should look similar to this.

![alt text](assets/image_task13_step18.png)

#### Auto-refresh

In this section we will enable auto-refresh so the dashboard will be automatically updated while it is shown on screen.

1. While editing the dashboard, click on the tab **Manage** and then click on the button **Auto refresh**. This will open a pane on the right side of the browser.

   ![alt text](assets/image_task13_step19.png)

2. In the pane **Auto refresh** set it to **Enabled** and set **Default refresh rate** to **30 seconds**. Then click on the button **Apply**

   ![alt text](assets/image_task13_step20.png)

3. Click on the tab **Home** and then click on the button **Save**.

   ![alt text](assets/image_task13_step21.png)

### 14. Data Activator

In this section we will create a Reflex Alert that will send a Teams Message when a value meets a certain threshold.

1. While editing the dashboard, click on the three dots (**...**) of the tile **Click by hour**. Select **Set alert** from the context menu. This will open the pane **Set alert** at the right side in the browser.

   ![alt text](assets/image_task14_step01.png)

2. In the pane **Set alert** set the values as stated in the following table 

    | Field                                 | Value                                                                                                                        |
    | :------------------------------------ | :--------------------------------------------------------------------------------------------------------------------------- |
    | **Check** | **On each event grouped by**                                                                                         |
    | **Grouping field**                | **event_date**                                                                                                       |
    | **When**                        | **date_count** |
    | **Condition**                        | **Becomes greater than** |
     | **Value**                        | `250` |

     Select **Message me in teams** as **Action**.

   ![alt text](assets/image_task14_step02.png)

3. In the combobox **Workspace** select the workspace. In our example the workspace is named **RTI Tutorial**. If you do the Lab at FabCon Europe choose the workspace name that was provided to you. Ensure that in the combobox **Item** the value **Create a new item** is selected. Insert `My Reflex` as value for the field **New item name**. Then click on the button **Create**.

   ![alt text](assets/image_task14_step03.png)

<div class="info" data-title="Note">
  
> The Reflex item will appear in your workspace and you can edit the Reflex trigger action. The same Reflex item can also trigger multiple actions. 
</div>

### 15. Bonus Challenges

#### Build Power BI report using the data in Eventhouse

Using the Gold Layer functions, build a Power BI report that shows statistics from the different campaign types

#### Build Fabric events streaming pipeline

Using the Fabric Events in Real-Time hub, build a pipeline that sends link to the documentation of Real-Time Dashobard when someone tried to create a new Real-Time Dashboard.

#### Alerting directly on Eventstream

Add Reflex as a destination to your Eventstream and create an email alert everytime number of impressions exceed a value of your choice 3 times every 10 minutes.  

### 16. Stop the notebook

At this point you've completed the lab, so you may stop running the notebook.

1. Open the notebook **Generate synthetic events** from your workspace and click the button **Cancel all** in the toolbar at the top.

   ![alt text](assets/image_task15_step01.png)

## THAT's ALL FOLKS !!

---

# Continue your learning

- [Implement a Real-Time Intelligence Solution with Microsoft Fabric](https://aka.ms/realtimeskill/)
- [Real-Time Intelligence documentation in Microsoft Fabric](https://aka.ms/fabric-docs-rta)
- [Microsoft Fabric Updates Blog](https://aka.ms/fabricblog)
- [Get started with Microsoft Fabric](https://aka.ms/fabric-learn)
- [The mechanics of Real-Time Intelligence in Microsoft Fabric](https://youtube.com/watch?v=4h6Wnc294gA)
- [Real-Time Intelligence in Microsoft Fabric](https://youtube.com/watch?v=ugb_w3BTZGE)

### Thank you!

![logo](https://img-prod-cms-rt-microsoft-com.akamaized.net/cms/api/am/imageFileData/RE1Mu3b?ver=5c31)<|MERGE_RESOLUTION|>--- conflicted
+++ resolved
@@ -812,14 +812,8 @@
    ![alt text](assets/image_task12_step05.png)
 
    <div class="important" data-title="Note">
-<<<<<<< HEAD
-
-   > **Repeat the steps above for the table **products** to create a shortcut for this table as well.**
-
-=======
-   
+  
    > **Repeat the steps above for the table **productcategory** to create a shortcut for this table as well.**
->>>>>>> eb2bd89a
    </div>
 
 6. Expand the folder **Shortcuts** in the tree of your Eventhouse **WebEvents_EH** to verify if the 2 shortcuts have been created correctly.
