---
<<<<<<< HEAD

published: true                        # Optional. Set to true to publish the workshop (default: false)
type: workshop                          # Required.
title: Building Fabric Real-Time Intelligence solution in a day               # Required. Full title of the workshop
short_title: Microsoft Fabric Real-Time Intelligence Tutorial    # Optional. Short title displayed in the header
description: In this technical workshop, you will build a complete analytics platform with streaming data using Microsoft Fabric Real-Time Intelligence components and other features of Microsoft Fabric. This is a proctor led worksop in which each section is accompanied by a technical overview of Fabric RTI components.   # Required.
level: intermediate                         # Required. Can be 'beginner', 'intermediate' or 'advanced'
authors:                                # Required. You can add as many authors as needed      
=======
published: true # Optional. Set to true to publish the workshop (default: false)
type: workshop # Required.
title: Building Fabric Real-Time Intelligence solution in a day # Required. Full title of the workshop
short_title: Fabric Real-Time Intelligence Tutorial # Optional. Short title displayed in the header
description: In this technical workshop, you will build a complete analytics platform with streaming data using Microsoft Fabric Real-Time Intelligence components and other features of Microsoft Fabric. This is a proctor led worksop in which each section is accompanied by a technical overview of Fabric RTI components. # Required.
level: intermediate # Required. Can be 'beginner', 'intermediate' or 'advanced'
authors: # Required. You can add as many authors as needed
>>>>>>> e7d459d7
  - Microsoft Fabric Real-Time Intelligence
contacts: # Required. Must match the number of authors
  - https://aka.ms/fabricblog
duration_minutes: 360 # Required. Estimated duration in minutes
audience: students, pro devs, analysts # Optional. Audience of the workshop (students, pro devs, etc.)
tags: fabric, kql, realtime, intelligence, event, stream, sql, data, analytics, kusto, medallion, dashboard, reflex, activator # Required. Tags for filtering and searching
---

# Introduction

Suppose you own an e-commerce website selling bike accessories. You have millions of visitors a month, you want to analyze the website traffic, consumer patterns and predict sales.

This workshop will walk you through the process of building an end-to-end [Real-Time Intelligence](https://blog.fabric.microsoft.com/en-us/blog/introducing-real-time-intelligence-in-microsoft-fabric) Solution in MS Fabric, using the medallion architecture, for your e-commerce website.

You will learn how to:

- Build a web traffic analytics solution using Fabric Real-Time Intelligence.
- Use Fabric shortcuts to query data without move or copy(with AdventureWorksLT sample data).
- Stream events into Fabric Eventhouse via Eventstream & leverage OneLake availability.
- Create real-time data transformations in Fabric Eventhouse through the power of Kusto Query Language (KQL) & Fabric Copilot.
- Create real-time visualizations using Real-Time Dashboards.
- Build Reflex actions and alerts on the streaming data.

See what real customers like [McLaren](https://www.linkedin.com/posts/shahdevang_if-you-missed-flavien-daussys-story-at-build-activity-7199013652681633792-3hdp), [Dener Motorsports](https://customers.microsoft.com/en-us/story/1751743814947802722-dener-motorsport-producose-ltd-azure-service-fabric-other-en-brazil), [Elcome](https://customers.microsoft.com/en-us/story/1770346240728000716-elcome-microsoft-copilot-consumer-goods-en-united-arab-emirates), [Seair Exim Solutions](https://customers.microsoft.com/en-us/story/1751967961979695913-seair-power-bi-professional-services-en-india) & [One NZ](https://customers.microsoft.com/en-us/story/1736247733970863057-onenz-powerbi-telecommunications-en-new-zealand) are saying.

All the **code** in this tutorial can be found here:  
[Build Fabric Real-Time Intelligence solution in a day](https://github.com/microsoft/FabConRTITutorial/)

## Duration

- Workshop 5-6 hours.
- Each section is accompanied with technical explanation of the Fabric Real-Time Intelligence component being used.
- Without the accompanied explanation, lab can be completed in 1-2 hours.
- **TO BE CHANGED** [pre-reqs](https://moaw.dev/workshop/?src=gh%3Amicrosoft%2FFabricRTIWorkshop%2Fmain%2Fdocs%2F&step=6) 30-45 minutes (section 7, recommend provisioning trial tenant prior if necessary).

## Original Creators

This workshop/tutorial was originally written by the following authors and is available at [Fabric-RTI-Workshop](https://aka.ms/fabricrtiworkshop)

- [Denise Schlesinger](https://github.com/denisa-ms), Microsoft, Principal CSA
- [Hiram Fleitas](https://aka.ms/hiram), Microsoft, Senior CSA
- Guy Yehudy, Microsoft, Principal PM

## Authors

- [Brian Bønk Rueløkke](https://www.linkedin.com/in/brianbonk/), Data Platform MVP
- [Devang Shah](https://www.linkedin.com/in/shahdevang/), Principal Program Manager, Microsoft
- [Frank Geisler](https://www.linkedin.com/in/frank-geisler/), Data Platform MVP
- [Johan Ludvig Brattås](https://www.linkedin.com/in/johanludvig/), Data Platform MVP
- [Matt Gordon](https://www.linkedin.com/in/sqlatspeed/), Data Platform MVP

## Contributing

- If you'd like to contribute to this lab, report a bug or issue, please feel free to submit a Pull-Request to the [GitHub repo](https://github.com/microsoft/FabConRTITutorial/) for us to review or [submit Issues](https://github.com/microsoft/FabConRTITutorial/issues) you encounter.

---

## Fabric Real-Time Intelligence

Let's cover the key-features of Real-Time Intelligence and how we plan to use them for our architecture.

### Eventstreams

- Eventstreams allow us to bring real-time events (including Kafka endpoints) into Fabric, transform them, and then route them to various destinations without writing any code (no-code).

- In this solution, Clicks and Impressions events are ingested from an Eventstream into the respective 'BronzeClicks' and 'BronzeImpressions' tables.

- Enhanced capabilities allows us to source data into Eventstreams from Azure Event Hubs, IoT Hubs, Azure SQL Database (CDC), PostgreSQL Database (CDC), MySQL Database (CDC), Azure Cosmos Database (CDC), Google Cloud Pub/Sub, Amazon Kinesis Data Streams, Confluent Cloud Kafka, Azure Blog Storage events, Fabric Workspace Item events, Sample data or Custom endpoint (Custom App).

- Feature [documentation](https://learn.microsoft.com/fabric/real-time-analytics/event-streams/overview).

### Shortcuts

- Shortcuts enable the creation of a live connections between OneLake and data sources, whether internal or external to Azure. This allows us to retrieve data from these locations as if they were seamlessly integrated into Microsoft Fabric.

- A shortcut is a schema entity that references data stored external to a KQL database in your cluster. In Lakehouse(s), Eventhouse(s), or KQL Databases it's possible to create shortcuts referencing internal locations within Microsoft Fabric, ADLS Gen2, Spark Notebooks, AWS S3 storage accounts, or Microsoft Dataverse.

- By enabling us to reference different storage locations, OneLake's Shortcuts provides a unified source of truth for all our data, within the Microsoft Fabric environment and ensures clarity regarding the origin of our data.

- In this solution, the `Product` and `ProductCategory` delta tables in OneLake are defined as external tables using shortcuts. Meaning the data is not copied but served from the OneLake itself. Shortcuts allow data to remain stored in outside of Fabric, yet presented via Fabric as a central location.

- Feature [documentation](https://learn.microsoft.com/fabric/real-time-analytics/onelake-shortcuts?tabs=onelake-shortcut).

### Eventhouse

- An Eventhouse can host multiple KQL Databases for easier management. It will store events data from the Eventstream, leverage shortcuts and automate transformations in real-time. Eventhouses are **specifically tailored** to time-based, streaming or batch events with structured, semi-structured, and unstructured data.

- An Eventhouse is the best place to store streaming data in Fabric. It provides a highly scalable analytics system with built-in Machine Learning capabilities for discrete analytics over highly-granular data. It's useful for any scenario that includes event-based data, for example, telemetry and log data, time series and IoT data, security and compliance logs, or financial records.

- Eventhouse's support Kusto Query Language (KQL) queries, T-SQL queries and Python. The data is automatically made available in delta-parquet format and can be easily accessed from Notebooks for more advanced transformations.

- Feature [documentation](https://learn.microsoft.com/fabric/real-time-intelligence/eventhouse).

### KQL Update policies

- This feature is also known as a mini-ETL. Update policies are automation mechanisms, triggered when new data is written to a table. They eliminate the need for external orchestration by automatically running a query to transform the ingested data and save the result to a destination table.

- Multiple update policies can be defined on a single table, allowing for different transformations and saving data to multiple tables simultaneously. **Target** tables can have a different schema, retention policy, and other policies than the **Source** table.

- In this solution, the data in derived silver layer tables (targets) of our medallion architecture is inserted upon ingestion into bronze tables (sources). Using Kusto's update policy feature, this appends transformed rows in real-time into the target table, as data is landing in a source table. This can also be set to run in as a transaction, meaning if the data from bronze fails to be transformed to silver, it will not be loaded to bronze either. By default, this is set to off allowing maximum throughput.

- Feature [documentation](https://learn.microsoft.com/azure/data-explorer/kusto/management/update-policy).

### KQL Materialized Views

- Materialized views expose an aggregation query over a source table, or over another materialized view. We will use materialized views to create the Gold Layer in our medallion architecture. Most common materialized views provide the current reading of a metric or statistics of metrics over time. They can also be backfilled with historical data; however, by default they are automatically populated by newly ingested data.

- Feature [documentation](https://learn.microsoft.com/azure/data-explorer/kusto/management/materialized-views/materialized-view-overview).

### One Logical Copy

- This feature creates a one logical copy of KQL Database data by turning on OneLake availability. Turning on OneLake availability for your KQL tables, database or Eventhouse means that you can query the data in your KQL database in Delta Lake format via other Fabric engines such as Direct Lake mode in Power BI, Warehouse, Lakehouse, Notebooks, and more. When activated, it will copy via mirroring the KQL data to your Fabric Datalake in delta-parquet format. Allowing you to shortcut tables from your KQL Database via OneLake to your Fabric Lakehouse, Data Warehouse, and also query the data in delta-parquet format using Spark Notebooks or the SQL-endpoint of the Lakehouse.

- Feature [documentation](https://learn.microsoft.com/fabric/real-time-analytics/one-logical-copy).

### KQL Dynamic fields

- Dynamic fields are a powerful feature of KQL database's that support evolving schema changes and object polymorphism, allowing the storage/querying of different event types that have a common denominator of base fields.

- Feature [documentation](https://learn.microsoft.com/azure/data-explorer/kusto/query/scalar-data-types/dynamic).

### Kusto Query Language (KQL)

- KQL is also known as the language of the cloud. It's available in many other services such as Microsoft Sentinel, Azure Monitor, Azure Resource Graph and Microsoft Defender. The code-name **Kusto** engine was invented by 4 engineers from the Power BI team over 10 years ago and has been implemented across all Microsoft services including Github Copilot, LinkedIn, Azure, Office 365, and XBOX.

- KQL queries are easy to write, read and edit. The language is most commonly used to analyze logs, sign-on events, application traces, diagnostics, signals, metrics and much more. Supports multi-statement queries, relational operators such as filters (where clauses), union, joins aggregations to produce a tabular output. It allows the ability to simply pipe (|) additional commands for ad-hoc analytics without needing to re-write entire queries. It has similarities to PowerShell, Excel functions, LINQ, function SQL, and OS Shell (Bash). It supports DML statements, DDL statements (referred to as Control Commands), built-in machine learning operators for forecasting & anomaly detection, plus more... including in-line Python & R-Lang.

- In this solution, KQL commands will be automatically created and executed by eventstream to ingest data when configuring the Eventhouse KQL Database destination in the Eventstream. These commands will create the respective 'bronze' tables. Secondly, the control commands will be issued in a database script that automate creation of additional schema items such as Tables, Shortcuts, Functions, Policies and Materialized-Views.
- Feature [documentation](https://learn.microsoft.com/azure/data-explorer/kusto/query/).

### Real-Time Dashboards

![Real-Time Dashboards](assets/RTAMenu.png)

- While similar to Power BI's dashboard functionality, Real-time Dashboards have a different use case. Real-time Dashboards are commonly used for operational decision making, rather than the business intelligence use cases Power BI targets. Power BI supports more advanced visualizations and provides a rich data-story capabilities. Real-time Dashboards refresh very fast and allow with ease to toggle between visuals, and analysts to pro-developer can explore/edit queries without needing to download a desktop tool. This makes the experience simpler for analysts to understand and visualize large volumes of highly-granular data.

- In this solution, the Real-time dashboard will contain a collection of visual tiles _Click Through Rate_ stat KPIs, _Impressions_ area chart, _Clicks_ area chart, _Impressions by Location_ map for geo-spatial analytics and _Average Page Load Time_ in a line chart. This feature supports filter parameters, additional pages, markdown tiles, including Plotly, multiple KQL datasources, base queries, embedding.

- Real-time Dashboard's also support sharing while retaining permission controls, setting of alerts via Data Activator, and automatic refresh with a minimum frequency of 30 seconds.

- Feature [documentation](https://learn.microsoft.com/fabric/real-time-intelligence/dashboard-real-time-create).

### Data Activator

- Data Activator (code-name Reflex) is a no-code experience in Microsoft Fabric for automatically taking actions when patterns or conditions are detected in changing data. It monitors data in Power BI reports, Eventstreams items and Real-time Dashboards, for when the data hits certain thresholds or matches other patterns. It then triggers the appropriate action, such as alerting users or kicking off Power Automate workflows.

- Some common use cases are:

  - Run Ads when same-store sales decline.
  - Alert store managers to move food from failing freezers before it spoils.
  - Retain customers who had a bad experience by tracking their journey through apps, websites etc.
  - Help logistics companies find lost shipments proactively by starting an investigation when package status isn't updated for a certain length of time.
  - Alert account teams when customers fall behind with conditional thresholds.
  - Track data pipeline quality, to either re-run jobs, alert for detected failures or anomalies.

- In this solution, we will set an alert in our Real-time Dashboard to **Message me in Teams** functionality.

- Feature [documentation](https://learn.microsoft.com/fabric/data-activator/data-activator-introduction).

### Copilot

- Copilot for Real-Time Intelligence is an advanced AI tool designed to help you explore your data and extract valuable insights. You can input questions about your data, which are then automatically translated into Kusto Query Language (KQL) queries. Copilot streamlines the process of analyzing data for both experienced KQL users and citizen data scientists.

- Feature [documentation](https://learn.microsoft.com/fabric/get-started/copilot-real-time-intelligence).

  ![Copilot](assets/Copilot.png "Fabric Copilot in KQL Queryset")

---

## The e-commerce store

The e-commerce store database entities are:

- **Product:** the product catalogue.
- **ProductCategory:** the product categories.
- **events:** a click or impression event.

  - An **impression event** is logged when a product appears in the search results.

    ![Impressions](assets/store1.png)

  - A **click event** is logged when the product is clicked and the customer has viewed the details.

    ![Clicks](assets/store2.png)

    Photo by [Himiway Bikes](https://unsplash.com/@himiwaybikes?utm_content=creditCopyText&utm_medium=referral&utm_source=unsplash) on [Unsplash](https://unsplash.com/photos/black-and-gray-motorcycle-parked-beside-brown-wall-Gj5PXw1kM6U?utm_content=creditCopyText&utm_medium=referral&utm_source=unsplash).  
    Photo by [HEAD Accessories](https://unsplash.com/@headaccessories?utm_content=creditCopyText&utm_medium=referral&utm_source=unsplash) on [Unsplash](https://unsplash.com/photos/silver-and-orange-head-lamp-9uISZprJdXU?utm_content=creditCopyText&utm_medium=referral&utm_source=unsplash).  
    Photo by [Jan Kopřiva](https://unsplash.com/@jxk?utm_content=creditCopyText&utm_medium=referral&utm_source=unsplash) on [Unsplash](https://unsplash.com/photos/a-close-up-of-a-helmet-with-sunglasses-on-it-CT6AScSsQQM?utm_content=creditCopyText&utm_medium=referral&utm_source=unsplash).

---

<<<<<<< HEAD
## Architecture

### Components of Fabric's Real-Time Intelligence
=======
## Components of Fabric's Real-Time Intelligence
>>>>>>> e7d459d7

![RTIComponents](assets/RTIComponents.png "Components of Fabric's Real-Time Intelligence")

Real-Time Intelligence allows organizations to ingest, process, analyze and, questions over your data using natural language, transform and automatically act on data. All with a central hub (Real-Time Hub) to easily access and visualize all internal and external, first- and third-party streaming data.

Using Real-Time Intelligence enables faster, more accurate decision-making and accelerated time to insight.

## Lab Architecture

![Architectural Diagram](assets/architecture.png "Architecture Diagram")

Now with Data Activator (Reflex), we can also set alerts on Real-time Dashboards to send a message in Teams with conditional thresholds or even more advanced actions.

---

## Data schema

### Data flow

![MRD](assets/mrd.png)

### Tables

| Table                 | Origin           | Description                                                                                                                                                                                                                                 |
| --------------------- | ---------------- | ------------------------------------------------------------------------------------------------------------------------------------------------------------------------------------------------------------------------------------------- |
| **BronzeClicks**      | Eventhouse table | Streaming events representing the product being seen or clicked by the customer. Will be streamed into Fabric Eventhouse from an eventstream. We'll use a Fabric Notebook to simulate and push synthetic data (fake data) into an endpoint. |
| **BronzeImpressions** | Eventhouse table | Streaming events representing the product being seen or clicked by the customer. Will be streamed into Fabric Eventhouse from an eventstream. We'll use a Fabric Notebook to simulate and push synthetic data (fake data) into an endpoint. |
| **SilverClicks**      | EventHouse table | Table created based on an update policy with **transformed data**.                                                                                                                                                                          |
| **SilverImpressions** | EventHouse table | Table created based on an update policy with **transformed data**.                                                                                                                                                                          |

### External Tables

| Table               | Origin                              | Description                                  |
| ------------------- | ----------------------------------- | -------------------------------------------- |
| **Product**         | **Shortcut** to OneLake delta table | Products, including descriptions and prices. |
| **ProductCategory** | **Shortcut** to OneLake delta table | Product category.                            |

### Functions

| Function                  | Description                                                                 |
| ------------------------- | --------------------------------------------------------------------------- |
| **expandClickpath**       | Expands JSON array of dictonaries to transform into strongly typed columns. |
| **expandRelatedProducts** | Expands JSON array of dictonaries to transform into strongly typed columns  |

### Materialized-Views

| View            | Origin                  | Description                                                                                                                   |
| --------------- | ----------------------- | ----------------------------------------------------------------------------------------------------------------------------- |
| **ToBeDefined** | Eventhouse silver table | Materialized view showing only the **latest** changes in the source table showing how to handle duplicate or updated records. |
| **ToBeDefined** | Eventhouse silver table | Materialized view showing only the **latest** changes in the source table showing how to handle duplicate or updated records. |

---

## Pre-requisites

- Recommended material to review (at least one) prior to this lab, however it's not required:
  - [Write your first query with Kusto](https://aka.ms/learn.kql)
  - [Implement a Real-Time Intelligence Solution Tutorial](https://learn.microsoft.com/fabric/real-time-intelligence/tutorial-introduction)

| :heavy_exclamation_mark: **Important**                                                                                                                                                |
| :------------------------------------------------------------------------------------------------------------------------------------------------------------------------------------ |
| **To complete the lab you **must** have access to a [Microsoft Fabric](https://www.microsoft.com/microsoft-fabric/getting-started) workspace with at least Contributor permissions.** |

### Fabric tenant and capacity for the tutorial

For the purpose of this tutorial, speakers/proctors will provide a tenant with capacity for you to build your solution.

---

## Building the platform

### 1. Login to Lab Environment

| :heavy_exclamation_mark: **Important**                                                                                  |
| :---------------------------------------------------------------------------------------------------------------------- |
| **Do **not** use an InPrivate browser window. Recommend using a Personal browser window to successfully run this lab.** |

1. Open [app.fabric.microsoft.com](https://app.fabric.microsoft.com/) in your browser.

   ![FabricURL](assets/image_task01_step01.png "Fabric URL")

2. Login with provided credentials, if a trial fabric tenant was previously setup (reference Pre-reqs). You may also choose to run the lab in your own Fabric Tenant if you already have one.

3. Click **Real-Time Intelligence**.

   ![Fabric Home](assets/image_task01_step03.png "Real-Time Intelligence")

### 2. Fabric Workspace

1. Click **Workspaces** on the left menu and open the Fabric Workspace **designated** to your login by the Fabric Trial Tenant.

| :notebook: **Note**                                                                  |
| :----------------------------------------------------------------------------------- |
| **(Optional) If using your own Fabric Tenant, create a new workspace for this lab.** |

1. To create a new Workspace click on **Workspaces** in the left pane and then click on **+ New Workspace** in the popup window.

   ![alt text](assets/image_task02_step01.png)

2. Enter _RTI Tutorial_ as name for the new Workspace. Then extend **Advanced**

   ![alt text](assets/image_task02_step02.png)

   | :notebook: **Note**                                                                                                                                                                         |
   | :------------------------------------------------------------------------------------------------------------------------------------------------------------------------------------------ |
   | **If the name that you would like to use for your workspace is still available this will be shown below the input box for **Name**. Workspace Names have to be unique in a Fabric tenant.** |

3. Check if the option **Trial** is checked. If so click on **Apply**.

   ![alt text](assets/image_task02_step03.png)

   After you clicked on **Apply** the workspace will be created. This can take up to a minute. The workspace will be opened automatically.

### 3. Create a new Eventhouse

1. To create an Eventhouse click on the button **+ New Item**.

   ![alt text](assets/image_task03_step01.png)

2. In the popup window **New item** select **Eventhouse**

   ![alt text](assets/image_task03_step02.png)

3. In the dialog **New Eventhouse** insert `WebEvents_EH` as name and click on **Create**

   ![alt text](assets/image_task03_step03.png)

   After the Eventhouse has been created it will be automatically opened.

   | :notebook: **Note**                                                                                                                                                                                                                                                                                                                                                                                                                                                                                                 |
   | :------------------------------------------------------------------------------------------------------------------------------------------------------------------------------------------------------------------------------------------------------------------------------------------------------------------------------------------------------------------------------------------------------------------------------------------------------------------------------------------------------------------ |
   | **The [Eventhouse](https://learn.microsoft.com/en-us/fabric/real-time-intelligence/eventhouse) is designed to handle real-time data streams efficiently, which lets organizations ingest, process, and analyze data in near real-time. Eventhouses are particularly useful for scenarios where **timely insights are crucial**. Eventhouses are **specifically tailored** to time-based, streaming events with multiple data formats. This data is automatically indexed and partitioned based on ingestion time.** |

### 4. Enable OneLake Availability

This feature is also called "one logical copy" and it automatically allows KQL Database tables to be accessed from a Lakehouse, Notebooks, etc in delta-parquet format via OneLake.

- When activated it will constantly copy the KQL data to your Fabric OneLake in delta format. It allows you to query KQL Database tables as delta tables using Spark or SQL endpoint on the Lakehouse. We recommend enabling this feature "before" we load the more data into our KQL Database. Also, consider this feature can be enabled/disabled per table if necessary. You can read more about this feature here: [Announcing Delta Lake support in Real-Time Intelligence KQL Database](https://support.fabric.microsoft.com/blog/announcing-delta-support-in-real-time-analytics-kql-db?ft=All).

![alt text](assets/fabrta70.png)

#### Here's how to set this up

1. When an Eventhouse is created, a KQL Database with the same name is created as well. To open the KQL Database click on the Database **WebEvents_EH** in the section **KQL Databases**.

   ![alt text](assets/image_task04_step01.png)

2. After selecting the KQL Database click on the switch **availibility** to activate the OneLake availibility as shown in the screenshot.

   ![alt text](assets/image_task04_step02.png)

   | :notebook: **Note**                                                                                            |
   | :------------------------------------------------------------------------------------------------------------- |
   | **Newly created tables will automatically inherit the "OneLake availability" setting from the Database level** |

### 5. Create a new Eventstream

In this section we will be streaming events (impressions and clicks events) generated by a notebook. The events will be streamed into an eventstream and consumed by our Eventhouse KQL Database.

![alt text](assets/fabrta73.png)

1. Select your Workspace in the left pane. In our example it is **RTI Tutorial**. If you are doing the Lab at FabCon please select the workspace that has been provided to you. Then click on **+ New Item**. In the popout window scroll a little bit down and select **Eventstream**.

   ![alt text](assets/image_task05_step01.png)

2. Give the Eventstream the name `WebEventsStream_ES`. Make sure that the checkbox **Enhanced Capabilites** is selected and click on **Create**.

   ![alt text](assets/image_task05_step02.png)

3. On the Screen **Design a flow to ingest, transform, and route streaming events** click on **Use Custom Endpoint**. This will create an event hub connected to the Eventstream.

   ![alt text](assets/image_task05_step03.png)

4. Insert `WebEventsCustomSource` as the source name and the click on **Add**.

   ![alt text](assets/image_task05_step04.png)

5. Click on **Publish**.

   ![alt text](assets/image_task05_step05.png)

   Now the Eventstream will be published and the Event Hub will be created.

6. To get the information we need for the Notebook, the name of the event hub and a connection string click on the Eventstream source named **WebEventsCustomSource**. In the area below the diagram click on **Keys**. Then click on the copy icon besides the **Event hub name**. Now the event hub name is copied to the clipborad.

   ![alt text](assets/image_task05_step06.png)

   | :notebook: **Note**                                                                                           |
   | :------------------------------------------------------------------------------------------------------------ |
   | **The easiest way to record the needed values is to just copy them to a notepad window for later reference.** |

7. To copy the connection string you first have to click on the view icon. After the connection string is revealed click on the copy icon and copy the connection string to Notepad as well.

   ![alt text](assets/image_task05_step07.png)

| :notebook: **Note**                                                            |
| :----------------------------------------------------------------------------- |
| **It does not matter if you copy the primary or secondary connection string.** |

| :heavy_exclamation_mark: **Important**                |
| :---------------------------------------------------- |
| **To copy the connection string it must be visible.** |

| :information_source: **Information**                                                                             |
| :--------------------------------------------------------------------------------------------------------------- |
| **Eventstreams Custom-Endpoint/Custom-App sources also provide **Kafka** endpoints where data can be pushed to** |

### 6. Import Data Generator Notebook

We use a python notebook to generate a stream of artificial click events. The notebook can be found in this GitHub repository [Generate_synthetic_web_events.ipynb](../notebook/Generate_synthetic_web_events.ipynb).

1. Open the notebook in Github by clicking on this [link](../notebook/Generate_synthetic_web_events.ipynb). In GitHub click on the **Download raw file** icon on the top right.

   ![alt text](assets/image_task06_step01.png)

   Save the notebook on your local hard drive. By default it will be stored in the folder **Downloads**.

   Now we have to import the notebook into our Fabric Workspace. To aceive this execute the following steps.

2. To import the notebook into your workspace you first have to return to the workspace. To do so click on the icon of your workspace on the left pane. In our example the workspace is named **RTI Tutorial**. If you do the Lab at FabCon Europe choose the workspace name that was provided to you. After changing to the workspace click on the menu **Import**, select **Notebook** and then the option **From this computer**.

   ![alt text](assets/image_task06_step02.png)

3. In the pane **Import status** on the right side select **Upload**

   ![alt text](assets/image_task06_step03.png)

4. Browse to the folder on your local computer where you saved the notebook and select the notebook and click on the button **Open**.

   ![alt text](assets/image_task06_step04.png)

   After the notebook has been uploaded Fabric will display a message that the notebook has been imported successfully.

   ![alt text](assets/image_task06_step04b.png)

### 7. Run the notebook

Now we have to run the notebook to create the stream of artificial click events for our lab. In order for the Notebook to send the events to the correct Event Hub we have to insert the information we have saved in [Task 5 - Create Event Stream](#5-create-a-new-eventstream).To run the notebook and create our datastream please proceed with the following steps.

| :heavy_exclamation_mark: **Important**                                                                                                        |
| :-------------------------------------------------------------------------------------------------------------------------------------------- |
| **DO NOT use an InPrivate browser window. Recommend using a Personal browser window for the Notebook session to connect & run successfully.** |

1. Click on the Notebook **Generate_synthetic_web_events** in your Fabric Workspace to open it.

   ![alt text](assets/image_task07_step01.png)

2. Paste in the values your copied in [Task 5 - Create Event Stream](#5-create-a-new-eventstream) as values for `eventHubNameevents` and `eventHubConnString` into the notebook.

   ![alt text](assets/image_task07_step02.png)

3. Click **Run all** at the top left to start generating streaming events.

   ![alt text](assets/image_task07_step03.png)

   | :notebook: **Note**                                                                                                                                                                                                                                                                                               |
   | :---------------------------------------------------------------------------------------------------------------------------------------------------------------------------------------------------------------------------------------------------------------------------------------------------------------- |
   | **It can happen that the notebook will throw some errors in cell 1. These errors are caused by libaries that already have been installed in the environment. You can safely ignore these errors. The notebook will execute successfully regardless of these errors.** ![alt text](assets/image_task07_errors.png) |

   Wait a few minutes for the first code cell to finish and it will proceed to next code cells automatically.

4. Scroll down to the last code cell and it should begin to print the generated synthetic events in JSON format. If you see an output similar to the following screenshot everything is set up and the notebooks streams artificial click data to the event hub.

   ![alt text](assets/image_task07_step04.png)

### 8. Define Eventstream topology

Next we have to create the Eventstream topology that will insert the streamed data into our KQL Database. To aceive this please follow the following steps.

1. Open your Eventstream in your Fabric Workspace. To do so click on the icon of your workspace on the left pane. In our example the workspace is named **RTI Tutorial**. If you do the Lab at FabCon Europe choose the workspace name that was provided to you. After changing to the workspace click on the Eventstream **WebEventStream_ES**.

   ![alt text](assets/image_task08_step01.png)

2. Click on **Edit** in the top toolbar.

   ![alt text](assets/image_task08_step02.png)

3. Click on the node **Transform events or add Destination** and select **Filter** from the menu.

   ![alt text](assets/image_task08_step03.png)

4. Click on the pencil icon the Filter node.

   ![alt text](assets/image_task08_step04.png)

5. Provide the following values in the pane **Filter** on the left side. Then click on **Save**.

   | Field                           | Value               |
   | :------------------------------ | :------------------ |
   | **Operation name**              | `ClickEventsFilter` |
   | **Select a field to filter on** | **eventType**       |
   | **Keep events when the value**  | **equals**          |
   | **value**                       | `CLICK`             |

   ![alt text](assets/image_task08_step05.png)

   | :heavy_exclamation_mark: **Important** |
   | :------------------------------------- |
   | **Note: `CLICK` is in ALL CAPS.**      |

6. Click on "+" sign next to the ClickEventsFilter node and choose "Stream".

7. Enter the name as "ClickEventsStream".

8. Click on "+" sign next to the ClickEventsStream node and choose "Eventhouse".

9. Provide "ClickEventStore" as the Destination name.

10. Select your workspace, Eventhouse that we created called "WebEvents_EH" and KQL Database of the same name.

11. Create a new table in our KQL Database called `BronzeClicks`. Click "Save".

12. Click on "+" sign next to the WebEventsStream_ES node and choose "Filter".

13. Delete the connection between this new filter node and ClickEventsFilter node.

14. Connect the output of WebEventsStream_ES node to the input of ClickEventsFilter node.

15. Click on the pencil icon of the new Filter node.

16. Provide "ImpressionEventsFilter" as the Operation name.

17. Choose "eventType" in the drop down for Select a field to filter on.

18. Choose "equals" as the condition

19. Type "IMPRESSION" in the taxt box. Note: "IMPRESSION" is in ALL CAPS.

20. Click on "Save".

21. Click on "+" sign next to the ImpressionEventsFilter node and choose "Stream".

22. Enter the name as "ImpressionEventsStream".

23. Click on "+" sign next to the ImpressionEventsStream node and choose "Eventhouse".

24. Provide "ImpressionEventStore" as the Destination name.

25. Select your workspace, Eventhouse that we created called "WebEvents_EH" and KQL Database of the same name.

26. Create a new table in our KQL Database called `BronzeImpressions`. Click "Save".

27. Click on "Publish".

28. After a few minutes, you should see the ClickEventStore and ImpressionEventStore node changing to mode "Streaming".

![alt text](assets/fabrta77.png)

In the end your Eventstream toplogy should appear as shown in the image below.

![alt text](assets/fabrta76.png)

## 8. Setting up the Lakehouse

1. Go to "ref_data" folder in the Github repo and download the products.csv and productcategory.csv files on your computer.

2. Create new Lakehouse called "WebSalesData_LH" in your workspace.

### Uploading reference data files and creating delta tables

3. Click "Get data" and choose "Upload Files"
4. Upload the 2 files that you downloaded in the previous steps.
5. After the files have been uploaded, browse the "Files" folder.
6. Select the "..." context menu for each file and choose "Load to tables".
7. Retain all the default values and click "Load".

Ensure that both the files products.csv and productcategory.csv are available as delta tables in your lakehouse. Eventually, your lakehouse should appear as follows.

![alt text](assets/fabrta78.png)

### Accessing Eventhouse data from the lakehouse

8. If your Lakehouse is using the Schemas then expand Tables, right-click dbo schema & select "New table shortcut". If Schemas do not appear under Tables, then click on "Get data" drop down, choose **New shortcut**.
9. ![alt text](assets/fabrta65.png)
10. Select Microsoft OneLake.
    ![alt text](assets/fabrta66.png)
11. Select the "BronzeClicks" and "BronzeImpressions" tables in our Eventhouse KQL Database and click "Next".

<div class="info" data-title="Note">
  
> You may return to this step to create additional shortcuts, after running the [createAll.kql](<https://github.com/microsoft/FabricRTIWorkshop/blob/main/kql/createAll.kql>) database script which will create the additional tables. For now, you may proceed by selecting just the "BronzeClicks" and "BronzeImpressions" tables.
</div>

![alt text](assets/LakeShortcut1.png)

12. Click "Create".
    ![alt text](assets/LakeShortcut2.png)

13. Now you will have the Eventhouse KQL Database tables available in your Lakehouse. This also works across workspaces. You can query them like any other Lakehouse table.
    ![alt text](assets/fabrta69.png)

## 9. Build the KQL DB schema

In this section we will create all the silver tables, functions, materialized-views, and enable update policies and in our Eventhouse KQL Database. Two of the tables (product and productCategory) are shortcuts to the lakehouse and the data is NOT being copied into our KQL Database.
![alt text](assets/fabrta71.png)

1. Open the WebEvents_EH KQL Database in the Eventhouse of your Fabric Workspace.
2. Click on "New" and choose "OneLake shortcut".
3. Select "Microsoft OneLake".
4. Select "WebSalesData_LH" and click on "Next".
5. Expand Tables, select productcategory table and click on "Create". This will create a shortcut to the table productcategory in your Lakehouse without copying the data from the Lakehouse to Eventhouse.
6. Repeat the above steps to create a similar shortcut to the products table.
7. Expand the Shortcuts branch in the WebEvents_EH tree to verify if the 2 shortcuts have been correctly created.
8. Click on "Explore your Data".  
   ![alt text](assets/fabrta25.png)
9. Open the [createAll.kql](https://github.com/microsoft/FabConRTITutorial/blob/2452f81b0bf2561ff382988de96f47482d903523/kql/createAll.kql) file in GitHub and click copy icon at the top right to copy the entire file content.
10. Replace all on the "Explore your data" by deleting lines 1-19 and paste the contents of the createAll.kql file.
11. Click Run
    ![alt text](assets/fabrta27.png)
12. Click Save as KQL queryset, name it "createAll".
13. You can add additional tabs in the KQL Queryset to add new queries.
14. Your tables, functions, and materialized views should appear on the database pane on the left.

![alt text](assets/fabrta28.png) 15. (Optional) While on the KQL Database details screen you may explore additional **Real-Time Intelligence Samples** by clicking the **drop-drop next to Get data** and selecting a desired sample. These samples give you the ability to learn more.
![EventhouseSamples](assets/EventhouseSamples.png "Real-Time Intelligence Samples")

# 10. Real-Time Dashboard

In this section, we will build a real-time dashboard to visualize the streaming data and set it to refresh every 30 seconds. (Optionally) A pre-built version of the dashboard is available to download [here](<https://github.com/microsoft/FabricRTIWorkshop/blob/main/dashboards/RTA%20dashboard/dashboard-RTA Dashboard.json>), which can be imported and configured to your KQL Database data source.

- The Proctor Guide covers this process.
  ![Real-Time Dashboard](assets/RealTimeDashboard.png "Real-Time Dashboard")

1. Click + Create (button is located at top left Menu underneath Home).
2. Current workspace should be the same one.
3. Scroll down and choose **Real-Time Dashboard**.
4. Name it "Web Events Dashboard".
5. Click **+ Add tile**.
6. Click **+ Data source**.
7. Set the **Database** to "WebEvents_EH" & click Create.
8. Proceed to paste each query below, add a visual, and apply changes. (Optionally) All queries are available in this script file [dashboard-RTA.kql](https://github.com/microsoft/FabricRTIWorkshop/blob/main/dashboards/RTA%20dashboard/dashboard-RTA.kql).

### Clicks by hour

```
//Clicks by hour
SilverClicks
| where eventDate between (_startTime.._endTime)
| summarize date_count = count() by bin(eventDate, 1h)
| render timechart
| top 30 by date_count
```

1. Set Time rage parameter at the top left to **Last 7 days**. This parameter is referenced by the query in the `where` clause by using fields `_startTime` and `_endTime`.
2. Click **Run**.
3. Click **+ Add visual**.
4. Format the visual.
5. Set Tile name to "Click by hour".
6. Set Visual type to **Area chart**.
7. Click **Apply Changes**.

![ClicksByHour](assets/ClicksByHour.png "Clicks by hour")

9. While editing the dashboard, click **Manage** on the top left, and click **Parameters**.
10. Edit the "Time range" parameter by setting the Default value to **Last 7 Days**, click Close & Done.

![TimeRangeParameter](assets/TimeRangeParameter.png "Parameter Default Value")

11. Click **+ Add tile** again to proceed with the next visuals.

### Impressions by hour

12. Visual type: **Area chart**.

```
//Impressions by hour
SilverImpressions
| where eventDate between (_startTime.._endTime)
| summarize date_count = count() by bin(eventDate, 1h)
| render timechart
| top 30 by date_count
```

![alt text](assets/fabrta53.png)

### Impressions by location

12. Visual type: **Map**.

```
//Impressions by location
SilverImpressions
| where eventDate  between (_startTime.._endTime)
| join external_table('products') on $left.productId == $right.ProductID
| project lon = toreal(geo_info_from_ip_address(ip_address).longitude), lat = toreal(geo_info_from_ip_address(ip_address).latitude), Name
| render scatterchart with (kind = map) //, xcolumn=lon, ycolumns=lat)
```

![alt text](assets/fabrta54.png)

### Average Page Load time

13. Visual type: **Timechart**.

```
//Average Page Load time
SilverImpressions
| where eventDate   between (_startTime.._endTime)
//| summarize average_loadtime = avg(page_loading_seconds) by bin(eventDate, 1h)
| make-series average_loadtime = avg(page_loading_seconds) on eventDate from _startTime to _endTime+4h step 1h
| extend forecast = series_decompose_forecast(average_loadtime, 4)
| render timechart
```

![alt text](assets/AvgPageLoadTime.png)

### Impressions, Clicks & CTR

14. Add a tile & paste the query below once. Note, this is a multi-statement query that uses multiple let statements & a query combined by semicolons.
15. Set Tile name: **Impressions**.
16. Visual type: **Stat**.
17. Data Value column to `impressions`.
18. Click **Apply changes**.
19. Click the 3-dots (...) at the top right of the tile you just created to **Duplicate** it two more times.
20. Name the 2nd one **Clicks**, set the Data value column to `clicks`, then Apply changes.
21. Name the 3rd **Click Through Rate**, set the Data value column to `CTR`, then Apply changes.
22. (Optional) On the "Visual formatting" pane, scroll down and adjust the "Conditional formatting" as desired by clicking "+ Add rule".

```
//Clicks, Impressions, CTR
let imp =  SilverImpressions
| where eventDate  between (_startTime.._endTime)
| extend dateOnly = substring(todatetime(eventDate).tostring(), 0, 10)
| summarize imp_count = count() by dateOnly;
let clck = SilverClicks
| where eventDate  between (_startTime.._endTime)
| extend dateOnly = substring(todatetime(eventDate).tostring(), 0, 10)
| summarize clck_count = count() by dateOnly;
imp
| join clck on $left.dateOnly == $right.dateOnly
| project selected_date = dateOnly , impressions = imp_count , clicks = clck_count, CTR = clck_count * 100 / imp_count
```

![alt text](assets/fabrta56.png)
![alt text](assets/fabrta57.png)
![alt text](assets/fabrta58.png)

### Average Page Load Time Anomalies

```
//Avg Page Load Time Anomalies
SilverImpressions
| where eventDate   between (_startTime.._endTime)
| make-series average_loadtime = avg(page_loading_seconds) on eventDate from _startTime to _endTime+4h step 1h
| extend anomalies = series_decompose_anomalies(average_loadtime)
| render anomalychart
```

### Strong Anomalies

```
//Strong Anomalies
SilverImpressions
| where eventDate between (_startTime.._endTime)
| make-series average_loadtime = avg(page_loading_seconds) on eventDate from _startTime to _endTime+4h step 1h
| extend anomalies = series_decompose_anomalies(average_loadtime,2.5)
| mv-expand eventDate, average_loadtime, anomalies
| where anomalies <> 0
| project-away anomalies
```

### Logo (Markdown Text Tile)

```
//Logo (Markdown Text Tile)
![AdventureWorks](https://vikasrajput.github.io/resources/PBIRptDev/AdventureWorksLogo.jpg "AdventureWorks")
```

> The title can be resized on the dashboard canvas directly, rather than writing code.

### Auto-refresh

22. While editing the dashboard, click **Manage** > **Auto refresh**.
23. Set it to **Enabled**, and **Default** refresh rate to **30 seconds**, click Apply.
24. Click **Home** and then **Save**.

## 11. Reflex

1. While editing the dashboard, click **Manage** > Set Alert.
2. Choose "Clicks by hour".
3. Select Condition "Becomes greater than".
4. Set Value to 250.
5. Action choose **Message me in Teams**.
6. Click Create.

<div class="info" data-title="Note">
  
> The Reflex item will appear in your workspace and you can edit the Reflex trigger action. The same Reflex item can also trigger multiple actions. 
</div>

## 12. Stop the notebook

At this point you've completed the lab, so you may stop running the notebook.

1. Open the notebook "Generate synthetic events" from your workspace and click **Stop** on the last code cell if its still running.
2. (Optionally) You can click **Cancel All** on the top menu or click the stop red-square button to Stop session. These only appear when your session is active or the notebook is running.
   ![alt text](assets/fabrta60.png)
3. (Optionally) "LabAdmin" can click **Monitor** on the left Menu, search for "generate", click the 3-dots (...) next to the notebook "In progress" status and click **Cancel**.
   ![StopAllNotebooks](assets/StopAllNotebooks.png "Monitor - click 3-dots per item to Cancel")

## THAT's ALL FOLKS!!

---

# Continue your learning

- [Implement a Real-Time Intelligence Solution with Microsoft Fabric](https://aka.ms/realtimeskill/)
- [Real-Time Intelligence documentation in Microsoft Fabric](https://aka.ms/fabric-docs-rta)
- [Microsoft Fabric Updates Blog](https://aka.ms/fabricblog)
- [Get started with Microsoft Fabric](https://aka.ms/fabric-learn)
- [The mechanics of Real-Time Intelligence in Microsoft Fabric](https://youtube.com/watch?v=4h6Wnc294gA)
- [Real-Time Intelligence in Microsoft Fabric](https://youtube.com/watch?v=ugb_w3BTZGE)

### Thank you!

![logo](https://img-prod-cms-rt-microsoft-com.akamaized.net/cms/api/am/imageFileData/RE1Mu3b?ver=5c31)<|MERGE_RESOLUTION|>--- conflicted
+++ resolved
@@ -1,5 +1,4 @@
 ---
-<<<<<<< HEAD
 
 published: true                        # Optional. Set to true to publish the workshop (default: false)
 type: workshop                          # Required.
@@ -8,15 +7,6 @@
 description: In this technical workshop, you will build a complete analytics platform with streaming data using Microsoft Fabric Real-Time Intelligence components and other features of Microsoft Fabric. This is a proctor led worksop in which each section is accompanied by a technical overview of Fabric RTI components.   # Required.
 level: intermediate                         # Required. Can be 'beginner', 'intermediate' or 'advanced'
 authors:                                # Required. You can add as many authors as needed      
-=======
-published: true # Optional. Set to true to publish the workshop (default: false)
-type: workshop # Required.
-title: Building Fabric Real-Time Intelligence solution in a day # Required. Full title of the workshop
-short_title: Fabric Real-Time Intelligence Tutorial # Optional. Short title displayed in the header
-description: In this technical workshop, you will build a complete analytics platform with streaming data using Microsoft Fabric Real-Time Intelligence components and other features of Microsoft Fabric. This is a proctor led worksop in which each section is accompanied by a technical overview of Fabric RTI components. # Required.
-level: intermediate # Required. Can be 'beginner', 'intermediate' or 'advanced'
-authors: # Required. You can add as many authors as needed
->>>>>>> e7d459d7
   - Microsoft Fabric Real-Time Intelligence
 contacts: # Required. Must match the number of authors
   - https://aka.ms/fabricblog
@@ -208,13 +198,9 @@
 
 ---
 
-<<<<<<< HEAD
 ## Architecture
 
 ### Components of Fabric's Real-Time Intelligence
-=======
-## Components of Fabric's Real-Time Intelligence
->>>>>>> e7d459d7
 
 ![RTIComponents](assets/RTIComponents.png "Components of Fabric's Real-Time Intelligence")
 
